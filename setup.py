--- conflicted
+++ resolved
@@ -1,8 +1,4 @@
 from setuptools import setup
-<<<<<<< HEAD
-
-=======
->>>>>>> b918f34d
 
 setup(
     name=u'stats_arrays',
